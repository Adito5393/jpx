--- conflicted
+++ resolved
@@ -41,11 +41,7 @@
 
 allprojects {
 	group = 'io.jenetics'
-<<<<<<< HEAD
-	version = '1.3-SNAPSHOT'
-=======
 	version = '1.2.2'
->>>>>>> e6280bec
 
 	repositories {
 		flatDir(dir: "${rootDir}/buildSrc/lib")
