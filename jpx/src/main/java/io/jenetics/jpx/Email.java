--- conflicted
+++ resolved
@@ -134,29 +134,6 @@
 		return new Email(id, domain);
 	}
 
-<<<<<<< HEAD
-	public static Email of(final String email) {
-		if (email != null) {
-			final String[] parts = email.split("@");
-			if (parts.length == 2) {
-				return of(parts[0], parts[1]);
-			} else {
-				throw new IllegalArgumentException(format(
-					"Email '%s' not valid.", email
-				));
-			}
-		}
-
-		return null;
-	}
-
-
-	/* *************************************************************************
-	 *  XML stream object serialization
-	 * ************************************************************************/
-
-=======
->>>>>>> 7f4e4c6c
 	/**
 	 * Create a new {@code Email} from the given {@code address} string.
 	 *
